--- conflicted
+++ resolved
@@ -330,16 +330,10 @@
                 // TODO: Add logging https://github.com/aspnet/SignalR/issues/2879
                 var httpHandler = new TestHttpMessageHandler();
 
-<<<<<<< HEAD
-                using (StartVerifiableLog(out var loggerFactory, LogLevel.Trace, expectedErrorsFilter: ExpectedErrors))
-                {
-                    var httpHandler = new TestHttpMessageHandler(loggerFactory);
-=======
                 httpHandler.OnGet("/?id=00000000-0000-0000-0000-000000000000", (_, __) =>
                 {
                     return Task.FromResult(ResponseUtils.CreateResponse(HttpStatusCode.InternalServerError));
                 });
->>>>>>> f314362e
 
                 var sse = new ServerSentEventsTransport(new HttpClient(httpHandler));
 
@@ -350,20 +344,6 @@
                         await Assert.ThrowsAsync<InvalidOperationException>(
                             () => connection.StartAsync(TransferFormat.Text).OrTimeout());
                     });
-<<<<<<< HEAD
-
-                    var sse = new ServerSentEventsTransport(new HttpClient(httpHandler), loggerFactory);
-
-                    await WithConnectionAsync(
-                        CreateConnection(httpHandler, loggerFactory: loggerFactory, transport: sse),
-                        async (connection) =>
-                        {
-                            await Assert.ThrowsAsync<InvalidOperationException>(
-                                () => connection.StartAsync(TransferFormat.Text).OrTimeout());
-                        });
-                }
-=======
->>>>>>> f314362e
             }
 
             [Fact]
